{
  "name": "@typescript-eslint/typescript-estree",
  "version": "2.3.0",
  "description": "A parser that converts TypeScript source code into an ESTree compatible form",
  "main": "dist/parser.js",
  "types": "dist/parser.d.ts",
  "files": [
    "dist",
    "README.md",
    "LICENSE"
  ],
  "engines": {
    "node": "^8.10.0 || ^10.13.0 || >=11.10.1"
  },
  "repository": {
    "type": "git",
    "url": "https://github.com/typescript-eslint/typescript-eslint.git",
    "directory": "packages/typescript-estree"
  },
  "bugs": {
    "url": "https://github.com/typescript-eslint/typescript-eslint/issues"
  },
  "license": "BSD-2-Clause",
  "keywords": [
    "ast",
    "estree",
    "ecmascript",
    "javascript",
    "typescript",
    "parser",
    "syntax"
  ],
  "scripts": {
    "build": "tsc -b tsconfig.build.json",
    "clean": "tsc -b tsconfig.build.json --clean",
    "format": "prettier --write \"./**/*.{ts,js,json,md}\" --ignore-path ../../.prettierignore",
    "lint": "eslint . --ext .js,.ts --ignore-path='../../.eslintignore'",
    "test": "jest --coverage",
    "typecheck": "tsc -p tsconfig.json --noEmit"
  },
  "dependencies": {
    "chokidar": "^3.0.2",
    "glob": "^7.1.4",
    "is-glob": "^4.0.1",
    "lodash.unescape": "4.0.1",
    "semver": "^6.3.0"
  },
  "devDependencies": {
    "@babel/code-frame": "7.5.5",
    "@babel/parser": "7.5.5",
    "@babel/types": "^7.3.2",
    "@types/babel-code-frame": "^6.20.1",
    "@types/glob": "^7.1.1",
    "@types/is-glob": "^4.0.1",
    "@types/lodash.isplainobject": "^4.0.4",
    "@types/lodash.unescape": "^4.0.4",
    "@types/semver": "^6.0.1",
<<<<<<< HEAD
    "@types/tmp": "^0.1.0",
    "@typescript-eslint/shared-fixtures": "2.2.0",
=======
    "@typescript-eslint/shared-fixtures": "2.3.0",
>>>>>>> fa1cf71a
    "babel-code-frame": "^6.26.0",
    "glob": "^7.1.4",
    "lodash.isplainobject": "4.0.6",
    "tmp": "^0.1.0",
    "typescript": "*"
  }
}<|MERGE_RESOLUTION|>--- conflicted
+++ resolved
@@ -55,12 +55,8 @@
     "@types/lodash.isplainobject": "^4.0.4",
     "@types/lodash.unescape": "^4.0.4",
     "@types/semver": "^6.0.1",
-<<<<<<< HEAD
     "@types/tmp": "^0.1.0",
-    "@typescript-eslint/shared-fixtures": "2.2.0",
-=======
     "@typescript-eslint/shared-fixtures": "2.3.0",
->>>>>>> fa1cf71a
     "babel-code-frame": "^6.26.0",
     "glob": "^7.1.4",
     "lodash.isplainobject": "4.0.6",

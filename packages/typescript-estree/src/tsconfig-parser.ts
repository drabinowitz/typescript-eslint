import path from 'path';
import * as ts from 'typescript'; // leave this as * as ts so people using util package don't need syntheticDefaultImports
import { Extra } from './parser-options';

//------------------------------------------------------------------------------
// Environment calculation
//------------------------------------------------------------------------------

// these flags are required to make no-unused-vars work
export const unusedVarsOptions = {
  noUnusedLocals: true,
  noUnusedParameters: true,
<<<<<<< HEAD
};
/**
 * Default compiler options for program generation from single root file
 */
const defaultCompilerOptions: ts.CompilerOptions = {
  allowNonTsExtensions: true,
  allowJs: true,
  ...unusedVarsOptions,
=======
>>>>>>> 89c81a55
};

/**
 * Maps tsconfig paths to their corresponding file contents and resulting watches
 */
const knownWatchProgramMap = new Map<
  string,
  ts.WatchOfConfigFile<ts.SemanticDiagnosticsBuilderProgram>
>();

/**
 * Maps file paths to their set of corresponding watch callbacks
 * There may be more than one per file if a file is shared between projects
 */
const watchCallbackTrackingMap = new Map<string, ts.FileWatcherCallback>();

const parsedFilesSeen = new Set<string>();

/**
 * Holds information about the file currently being linted
 */
const currentLintOperationState = {
  code: '',
  filePath: '',
};

/**
 * Appropriately report issues found when reading a config file
 * @param diagnostic The diagnostic raised when creating a program
 */
function diagnosticReporter(diagnostic: ts.Diagnostic): void {
  throw new Error(
    ts.flattenDiagnosticMessageText(diagnostic.messageText, ts.sys.newLine),
  );
}

const noopFileWatcher = { close: () => {} };

function getTsconfigPath(tsconfigPath: string, extra: Extra): string {
  return path.isAbsolute(tsconfigPath)
    ? tsconfigPath
    : path.join(extra.tsconfigRootDir || process.cwd(), tsconfigPath);
}

/**
 * Calculate project environments using options provided by consumer and paths from config
 * @param code The code being linted
 * @param filePath The path of the file being parsed
 * @param extra.tsconfigRootDir The root directory for relative tsconfig paths
 * @param extra.project Provided tsconfig paths
 * @returns The programs corresponding to the supplied tsconfig paths
 */
export function calculateProjectParserOptions(
  code: string,
  filePath: string,
  extra: Extra,
): ts.Program[] {
  const results = [];

  // preserve reference to code and file being linted
  currentLintOperationState.code = code;
  currentLintOperationState.filePath = filePath;

  // Update file version if necessary
  // TODO: only update when necessary, currently marks as changed on every lint
  const watchCallback = watchCallbackTrackingMap.get(filePath);
  if (parsedFilesSeen.has(filePath) && typeof watchCallback !== 'undefined') {
    watchCallback(filePath, ts.FileWatcherEventKind.Changed);
  }

  for (const rawTsconfigPath of extra.projects) {
    const tsconfigPath = getTsconfigPath(rawTsconfigPath, extra);

    const existingWatch = knownWatchProgramMap.get(tsconfigPath);

    if (typeof existingWatch !== 'undefined') {
      // get new program (updated if necessary)
      const updatedProgram = existingWatch.getProgram().getProgram();
      updatedProgram.getTypeChecker(); // sets parent pointers in source files
      results.push(updatedProgram);

      continue;
    }

    // create compiler host
    const watchCompilerHost = ts.createWatchCompilerHost(
      tsconfigPath,
      /*optionsToExtend*/ {
        allowNonTsExtensions: true,
        ...unusedVarsOptions,
      } as ts.CompilerOptions,
      ts.sys,
      ts.createSemanticDiagnosticsBuilderProgram,
      diagnosticReporter,
      /*reportWatchStatus*/ () => {},
    );

    // ensure readFile reads the code being linted instead of the copy on disk
    const oldReadFile = watchCompilerHost.readFile;
    watchCompilerHost.readFile = (filePath, encoding) =>
      path.normalize(filePath) ===
      path.normalize(currentLintOperationState.filePath)
        ? currentLintOperationState.code
        : oldReadFile(filePath, encoding);

    // ensure process reports error on failure instead of exiting process immediately
    watchCompilerHost.onUnRecoverableConfigFileDiagnostic = diagnosticReporter;

    // ensure process doesn't emit programs
    watchCompilerHost.afterProgramCreate = program => {
      // report error if there are any errors in the config file
      const configFileDiagnostics = program
        .getConfigFileParsingDiagnostics()
        .filter(
          diag =>
            diag.category === ts.DiagnosticCategory.Error &&
            diag.code !== 18003,
        );
      if (configFileDiagnostics.length > 0) {
        diagnosticReporter(configFileDiagnostics[0]);
      }
    };

    // register callbacks to trigger program updates without using fileWatchers
    watchCompilerHost.watchFile = (fileName, callback) => {
      const normalizedFileName = path.normalize(fileName);
      watchCallbackTrackingMap.set(normalizedFileName, callback);
      return {
        close: () => {
          watchCallbackTrackingMap.delete(normalizedFileName);
        },
      };
    };

    // ensure fileWatchers aren't created for directories
    watchCompilerHost.watchDirectory = () => noopFileWatcher;

    // allow files with custom extensions to be included in program (uses internal ts api)
    const oldOnDirectoryStructureHostCreate = (watchCompilerHost as any)
      .onCachedDirectoryStructureHostCreate;
    (watchCompilerHost as any).onCachedDirectoryStructureHostCreate = (
      host: any,
    ) => {
      const oldReadDirectory = host.readDirectory;
      host.readDirectory = (
        path: string,
        extensions?: readonly string[],
        exclude?: readonly string[],
        include?: readonly string[],
        depth?: number,
      ) =>
        oldReadDirectory(
          path,
          !extensions
            ? undefined
            : extensions.concat(extra.extraFileExtensions),
          exclude,
          include,
          depth,
        );
      oldOnDirectoryStructureHostCreate(host);
    };

    // create program
    const programWatch = ts.createWatchProgram(watchCompilerHost);
    const program = programWatch.getProgram().getProgram();

    // cache watch program and return current program
    knownWatchProgramMap.set(tsconfigPath, programWatch);
    results.push(program);
  }

  parsedFilesSeen.add(filePath);
  return results;
}

/**
 * Create program from single root file. Requires a single tsconfig to be specified.
 * @param code The code being linted
 * @param filePath The file being linted
 * @param extra.tsconfigRootDir The root directory for relative tsconfig paths
 * @param extra.project Provided tsconfig paths
 * @returns The program containing just the file being linted and associated library files
 */
export function createProgram(code: string, filePath: string, extra: Extra) {
  if (!extra.projects || extra.projects.length !== 1) {
    return undefined;
  }

  const tsconfigPath = getTsconfigPath(extra.projects[0], extra);

  const commandLine = ts.getParsedCommandLineOfConfigFile(
    tsconfigPath,
    {
      allowNonTsExtensions: true,
      allowJs: true,
      ...unusedVarsOptions,
    },
    { ...ts.sys, onUnRecoverableConfigFileDiagnostic: () => {} },
  );

  if (!commandLine) {
    return undefined;
  }

  const compilerHost = ts.createCompilerHost(commandLine.options, true);
  const oldReadFile = compilerHost.readFile;
  compilerHost.readFile = (fileName: string) =>
    path.normalize(fileName) === path.normalize(filePath)
      ? code
      : oldReadFile(fileName);

  return ts.createProgram([filePath], commandLine.options, compilerHost);
}<|MERGE_RESOLUTION|>--- conflicted
+++ resolved
@@ -10,17 +10,6 @@
 export const unusedVarsOptions = {
   noUnusedLocals: true,
   noUnusedParameters: true,
-<<<<<<< HEAD
-};
-/**
- * Default compiler options for program generation from single root file
- */
-const defaultCompilerOptions: ts.CompilerOptions = {
-  allowNonTsExtensions: true,
-  allowJs: true,
-  ...unusedVarsOptions,
-=======
->>>>>>> 89c81a55
 };
 
 /**
